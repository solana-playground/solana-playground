--- conflicted
+++ resolved
@@ -148,23 +148,6 @@
     categories: [TutorialCategory.ANCHOR, TutorialCategory.GAMING],
     elementImport: () => import("./BattleCoins"),
   },
-<<<<<<< HEAD
-  {
-    name: "Expense Tracker",
-    description:
-      "Learn how to create an expense tracker app and understand PDAs",
-    imageSrc: getTutorialImgSrc("expense-tracker/thumbnail.png"),
-    authors: [
-      {
-        name: "Bolt / Syed Aabis Akhtar",
-        link: "https://twitter.com/0xBolt",
-      },
-    ],
-    level: TutorialLevel.BEGINNER,
-    categories: [TutorialCategory.ANCHOR],
-    elementImport: () => import("./ExpenseTracker"),
-=======
-
   {
     name: "Boss Battle",
     description:
@@ -183,6 +166,21 @@
     level: TutorialLevel.BEGINNER,
     categories: [TutorialCategory.ANCHOR, TutorialCategory.GAMING],
     elementImport: () => import("./BossBattle"),
->>>>>>> 31f2fc07
   },
+    {
+    name: "Expense Tracker",
+    description:
+      "Learn how to create an expense tracker app and understand PDAs",
+    imageSrc: getTutorialImgSrc("expense-tracker/thumbnail.png"),
+    authors: [
+      {
+        name: "Bolt / Syed Aabis Akhtar",
+        link: "https://twitter.com/0xBolt",
+      },
+    ],
+    level: TutorialLevel.BEGINNER,
+    categories: [TutorialCategory.ANCHOR],
+    elementImport: () => import("./ExpenseTracker"),
+  },
+
 ];