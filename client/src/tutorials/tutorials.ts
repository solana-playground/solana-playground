import {
  TutorialCategory,
  TutorialData,
  TutorialLevel,
} from "../utils/pg/tutorial/types";

const getTutorialImgSrc = (src: string) => "/tutorials/" + src;

export const TUTORIALS: TutorialData[] = [
  {
    name: "Hello Solana",
    description: "Hello world program with Native Solana/Rust.",
    imageSrc: getTutorialImgSrc("hello-solana/thumbnail.jpg"),
    authors: [
      {
        name: "acheron",
        link: "https://twitter.com/acheroncrypto",
      },
    ],
    level: TutorialLevel.BEGINNER,
    categories: [TutorialCategory.NATIVE],
    elementImport: () => import("./HelloSolana"),
  },

  {
    name: "Hello Anchor",
    description: "Hello world program with Anchor framework.",
    imageSrc: getTutorialImgSrc("hello-anchor/thumbnail.jpg"),
    authors: [
      {
        name: "acheron",
        link: "https://twitter.com/acheroncrypto",
      },
    ],
    level: TutorialLevel.BEGINNER,
    categories: [TutorialCategory.ANCHOR],
    elementImport: () => import("./HelloAnchor"),
  },

  {
    name: "Hello Seahorse",
    description: "Hello world program with Seahorse framework in Python.",
    imageSrc: getTutorialImgSrc("hello-seahorse/thumbnail.jpg"),
    authors: [
      {
        name: "acheron",
        link: "https://twitter.com/acheroncrypto",
      },
    ],
    level: TutorialLevel.BEGINNER,
    categories: [TutorialCategory.SEAHORSE],
    elementImport: () => import("./HelloSeahorse"),
  },

  {
    name: "Counter PDA Tutorial",
    description:
      "Create a simple counter that will store the number of times is called.",
    imageSrc: getTutorialImgSrc("counter-easy/counter.jpg"),
    authors: [
      {
        name: "cleon",
        link: "https://twitter.com/0xCleon",
      },
    ],
    level: TutorialLevel.BEGINNER,
    categories: [TutorialCategory.ANCHOR],
    elementImport: () => import("./CounterEasy"),
  },

  {
    name: "Tiny Adventure",
    description:
      "Create a very simple on chain game. Moving a character left and right. Will be connected to Unity Game Engine later on.",
    imageSrc: getTutorialImgSrc("tiny-adventure/tinyAdventure.jpg"),
    authors: [
      {
        name: "Jonas Hahn",
        link: "https://twitter.com/solplay_jonas",
      },
    ],
    level: TutorialLevel.BEGINNER,
    categories: [TutorialCategory.ANCHOR, TutorialCategory.GAMING],
    elementImport: () => import("./TinyAdventure"),
  },

  {
    name: "Tiny Adventure Two",
    description: "Giving out SOL rewards to players.",
    imageSrc: getTutorialImgSrc("tiny-adventure-two/tinyAdventureTwo.jpg"),
    authors: [
      {
        name: "Jonas Hahn",
        link: "https://twitter.com/solplay_jonas",
      },
    ],
    level: TutorialLevel.BEGINNER,
    categories: [TutorialCategory.ANCHOR, TutorialCategory.GAMING],
    elementImport: () => import("./TinyAdventureTwo"),
  },

  {
    name: "Zero Copy",
    description: "How to handle memory and big accounts.",
    imageSrc: getTutorialImgSrc("zero-copy/zeroCopy.jpg"),
    authors: [
      {
        name: "Jonas Hahn",
        link: "https://twitter.com/solplay_jonas",
      },
    ],
    level: TutorialLevel.ADVANCED,
    categories: [TutorialCategory.ANCHOR],
    elementImport: () => import("./ZeroCopy"),
  },

  {
    name: "Lumberjack",
    description: "How to build and energy system on chain.",
    imageSrc: getTutorialImgSrc("lumberjack/lumberjack.jpg"),
    authors: [
      {
        name: "Jonas Hahn",
        link: "https://twitter.com/solplay_jonas",
      },
    ],
    level: TutorialLevel.INTERMEDIATE,
    categories: [TutorialCategory.ANCHOR, TutorialCategory.GAMING],
    elementImport: () => import("./Lumberjack"),
  },

  {
    name: "Battle Coins",
    description:
      "Learn to create a token mint with metadata, mint tokens, and burn tokens. Defeat enemies to earn tokens and restore your health by burning tokens.",
    imageSrc: getTutorialImgSrc("battle-coins/battleCoins.jpg"),
    authors: [
      {
        name: "Jonas Hahn",
        link: "https://twitter.com/solplay_jonas",
      },
      {
        name: "John",
        link: "https://twitter.com/ZYJLiu",
      },
    ],
    level: TutorialLevel.INTERMEDIATE,
    categories: [TutorialCategory.ANCHOR, TutorialCategory.GAMING],
    elementImport: () => import("./BattleCoins"),
  },
  {
    name: "Boss Battle",
    description:
      "How to use XORShift random number generator in an onchain game. Spawn and attack an enemy boss, dealing pseudo-random damage utilizing the current slot as a source of randomness.",
    imageSrc: getTutorialImgSrc("boss-battle/bossBattle.png"),
    authors: [
      {
        name: "Jonas Hahn",
        link: "https://twitter.com/solplay_jonas",
      },
      {
        name: "John",
        link: "https://twitter.com/ZYJLiu",
      },
    ],
    level: TutorialLevel.BEGINNER,
    categories: [TutorialCategory.ANCHOR, TutorialCategory.GAMING],
    elementImport: () => import("./BossBattle"),
  },
<<<<<<< HEAD

  {
    name: "Spl Token Vault",
    description:
      "Learn how to create and SPL token with meta data and icon using metaplex sdk and saving it in an anchor program.",
    imageSrc: getTutorialImgSrc("token-vault/tokenVault.png"),
    authors: [
      {
        name: "Jonas Hahn",
        link: "https://twitter.com/solplay_jonas",
=======
  {
    name: "Expense Tracker",
    description:
      "Learn how to create an expense tracker app and understand PDAs",
    imageSrc: getTutorialImgSrc("expense-tracker/thumbnail.png"),
    authors: [
      {
        name: "Bolt / Syed Aabis Akhtar",
        link: "https://twitter.com/0xBolt",
>>>>>>> 38cc6365
      },
    ],
    level: TutorialLevel.BEGINNER,
    categories: [TutorialCategory.ANCHOR],
<<<<<<< HEAD
    elementImport: () => import("./SplTokenVault"),
=======
    elementImport: () => import("./ExpenseTracker"),
>>>>>>> 38cc6365
  },
];<|MERGE_RESOLUTION|>--- conflicted
+++ resolved
@@ -167,7 +167,6 @@
     categories: [TutorialCategory.ANCHOR, TutorialCategory.GAMING],
     elementImport: () => import("./BossBattle"),
   },
-<<<<<<< HEAD
 
   {
     name: "Spl Token Vault",
@@ -178,7 +177,13 @@
       {
         name: "Jonas Hahn",
         link: "https://twitter.com/solplay_jonas",
-=======
+      },
+    ],
+    level: TutorialLevel.BEGINNER,
+    categories: [TutorialCategory.ANCHOR],
+    elementImport: () => import("./SplTokenVault"),
+  },
+
   {
     name: "Expense Tracker",
     description:
@@ -188,15 +193,10 @@
       {
         name: "Bolt / Syed Aabis Akhtar",
         link: "https://twitter.com/0xBolt",
->>>>>>> 38cc6365
-      },
-    ],
-    level: TutorialLevel.BEGINNER,
-    categories: [TutorialCategory.ANCHOR],
-<<<<<<< HEAD
-    elementImport: () => import("./SplTokenVault"),
-=======
+      },
+    ],
+    level: TutorialLevel.BEGINNER,
+    categories: [TutorialCategory.ANCHOR],
     elementImport: () => import("./ExpenseTracker"),
->>>>>>> 38cc6365
   },
 ];