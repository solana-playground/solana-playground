--- conflicted
+++ resolved
@@ -182,7 +182,6 @@
     categories: [TutorialCategory.ANCHOR],
     elementImport: () => import("./ExpenseTracker"),
   },
-<<<<<<< HEAD
   {
     name: "Bank Simulator",
     description:
@@ -198,6 +197,4 @@
     categories: [TutorialCategory.ANCHOR],
     elementImport: () => import("./BankSimulator"),
   },
-=======
->>>>>>> eacfb492
 ];