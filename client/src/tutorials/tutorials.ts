import { createTutorials } from "./create";

/** All visible tutorials at `/tutorials`(in order) */
export const TUTORIALS = createTutorials(
  {
    name: "Hello Solana",
    description: "Hello world program with Native Solana/Rust.",
    authors: [
      {
        name: "acheron",
        link: "https://twitter.com/acheroncrypto",
      },
    ],
    level: "Beginner",
    framework: "Native",
    languages: ["Rust", "TypeScript"],
  },

  {
    name: "Hello Anchor",
    description: "Hello world program with Anchor framework.",
    authors: [
      {
        name: "acheron",
        link: "https://twitter.com/acheroncrypto",
      },
    ],
    level: "Beginner",
    framework: "Anchor",
    languages: ["Rust", "TypeScript"],
  },

  {
    name: "Hello Seahorse",
    description: "Hello world program with Seahorse framework in Python.",
    authors: [
      {
        name: "acheron",
        link: "https://twitter.com/acheroncrypto",
      },
    ],
    level: "Beginner",
    framework: "Seahorse",
    languages: ["Python", "TypeScript"],
  },

  {
    name: "Counter PDA Tutorial",
    description:
      "Create a simple counter that will store the number of times is called.",
    authors: [
      {
        name: "cleon",
        link: "https://twitter.com/0xCleon",
      },
    ],
    level: "Beginner",
    framework: "Anchor",
    languages: ["Rust", "TypeScript"],
    thumbnail: "counter-easy/thumbnail.jpg",
    elementImport: () => import("./CounterEasy"),
  },

  {
    name: "Tiny Adventure",
    description:
      "Create a very simple on chain game. Moving a character left and right. Will be connected to Unity Game Engine later on.",

    authors: [
      {
        name: "Jonas Hahn",
        link: "https://twitter.com/solplay_jonas",
      },
    ],
    level: "Beginner",
    framework: "Anchor",
    languages: ["Rust", "TypeScript"],
    categories: ["Gaming"],
  },

  {
    name: "Tiny Adventure Two",
    description: "Giving out SOL rewards to players.",
    authors: [
      {
        name: "Jonas Hahn",
        link: "https://twitter.com/solplay_jonas",
      },
    ],
    level: "Beginner",
    framework: "Anchor",
    languages: ["Rust", "TypeScript"],
    categories: ["Gaming"],
  },

  {
    name: "Zero Copy",
    description: "How to handle memory and big accounts.",
    authors: [
      {
        name: "Jonas Hahn",
        link: "https://twitter.com/solplay_jonas",
      },
    ],
    level: "Advanced",
    framework: "Anchor",
    languages: ["Rust", "TypeScript"],
  },

  {
    name: "Lumberjack",
    description: "How to build and energy system on chain.",
    authors: [
      {
        name: "Jonas Hahn",
        link: "https://twitter.com/solplay_jonas",
      },
    ],
    level: "Intermediate",
    framework: "Anchor",
    languages: ["Rust", "TypeScript"],
    categories: ["Gaming"],
  },

  {
    name: "Battle Coins",
    description:
      "Learn to create a token mint with metadata, mint tokens, and burn tokens. Defeat enemies to earn tokens and restore your health by burning tokens.",
    authors: [
      {
        name: "Jonas Hahn",
        link: "https://twitter.com/solplay_jonas",
      },
      {
        name: "John",
        link: "https://twitter.com/ZYJLiu",
      },
    ],
    level: "Intermediate",
    framework: "Anchor",
    languages: ["Rust", "TypeScript"],
    categories: ["Gaming"],
  },

  {
    name: "Boss Battle",
    description:
      "How to use XORShift random number generator in an onchain game. Spawn and attack an enemy boss, dealing pseudo-random damage utilizing the current slot as a source of randomness.",
    authors: [
      {
        name: "Jonas Hahn",
        link: "https://twitter.com/solplay_jonas",
      },
      {
        name: "John",
        link: "https://twitter.com/ZYJLiu",
      },
    ],
    level: "Intermediate",
    framework: "Anchor",
    languages: ["Rust", "TypeScript"],
    categories: ["Gaming"],
  },

<<<<<<< HEAD
  {
    name: "Spl Token Vault",
    description:
      "Learn how to create and SPL token with meta data and icon using metaplex sdk and saving it in an anchor program.",
    imageSrc: getTutorialImgSrc("token-vault/tokenVault.png"),
    authors: [
      {
        name: "Jonas Hahn",
        link: "https://twitter.com/solplay_jonas",
      },
    ],
    level: TutorialLevel.BEGINNER,
    categories: [TutorialCategory.ANCHOR],
    elementImport: () => import("./SplTokenVault"),
  },

=======
>>>>>>> 00129886
  {
    name: "Expense Tracker",
    description:
      "Learn how to create an expense tracker app and understand PDAs",
    authors: [
      {
        name: "Bolt / Syed Aabis Akhtar",
        link: "https://twitter.com/0xBolt",
      },
    ],
    level: "Beginner",
    framework: "Anchor",
    languages: ["Rust", "TypeScript"],
  },

  {
    name: "Bank Simulator",
    description:
      "Learn on-chain automation by creating bank program with interest returns.",
    authors: [
      {
        name: "Bolt / Syed Aabis Akhtar",
        link: "https://twitter.com/0xBolt",
      },
    ],
    level: "Intermediate",
    framework: "Anchor",
    languages: ["Rust", "TypeScript"],
  }
);<|MERGE_RESOLUTION|>--- conflicted
+++ resolved
@@ -162,25 +162,20 @@
     categories: ["Gaming"],
   },
 
-<<<<<<< HEAD
   {
     name: "Spl Token Vault",
     description:
       "Learn how to create and SPL token with meta data and icon using metaplex sdk and saving it in an anchor program.",
-    imageSrc: getTutorialImgSrc("token-vault/tokenVault.png"),
-    authors: [
-      {
-        name: "Jonas Hahn",
-        link: "https://twitter.com/solplay_jonas",
-      },
-    ],
-    level: TutorialLevel.BEGINNER,
-    categories: [TutorialCategory.ANCHOR],
-    elementImport: () => import("./SplTokenVault"),
-  },
-
-=======
->>>>>>> 00129886
+    authors: [
+      {
+        name: "Jonas Hahn",
+        link: "https://twitter.com/solplay_jonas",
+      },
+    ],
+    level: "Intermediate",
+    languages: ["Rust", "TypeScript"]
+  },
+
   {
     name: "Expense Tracker",
     description:
