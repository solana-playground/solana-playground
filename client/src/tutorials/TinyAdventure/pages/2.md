--- conflicted
+++ resolved
@@ -17,8 +17,6 @@
 11) You can also replace `walkRight` with `walkLeft` in the client to walk back to the start.
 12) Think of what else you could do with this and let me know if you can come up with some game ideas. 
 
-<<<<<<< HEAD
-
 .......\o/
 
 
@@ -26,7 +24,4 @@
 
 https://docs.solana.com/developing/clients/javascript-reference
 https://book.anchor-lang.com/anchor_in_depth/PDAs.html
-https://solanacookbook.com/core-concepts/pdas.html#generating-pdas
-=======
-.......\o/
->>>>>>> 5013247a
+https://solanacookbook.com/core-concepts/pdas.html#generating-pdas